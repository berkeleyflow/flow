"""
This script contains of series of reward functions that can be used to train autonomous vehicles
"""

import numpy as np


def desired_velocity(env, fail=False):
    """
    A reward function used to encourage high system-level velocity.

    This function measures the deviation of a system of vehicles from a user-specified desired velocity,
    peaking when all vehicles in the ring are set to this desired velocity. Moreover, in order to ensure that
    the reward function naturally punishing the early termination of rollouts due to collisions or other failures,
    the function is formulated as a mapping $r: \mathcal{S} \times \mathcal{A} \rightarrow \mathbb{R}_{\geq 0}$.
    This is done by subtracting the deviation of the system from the desired velocity from the peak allowable
    deviation from the desired velocity. Additionally, since the velocity of vehicles are unbounded above, the
    reward is bounded below by zero, to ensure nonnegativity.

    :param env {SumoEnvironment type} - the environment variable, which contains information on the current
           state of the system.
    :param fail {bool} - specifies if any crash or other failure occurred in the system
    """
<<<<<<< HEAD
    vel = np.array([env.vehicles.get_speed(veh_id)
                    for veh_id in env.vehicles.get_ids()])
=======
    vel = np.array(env.vehicles.get_speed(env.vehicles.get_ids()))
>>>>>>> f0d705e5
    num_vehicles = env.vehicles.num_vehicles

    if any(vel < -100) or fail:
        return 0.

    max_cost = np.array([env.env_params.additional_params["target_velocity"]] * num_vehicles)
    max_cost = np.linalg.norm(max_cost)

    cost = vel - env.env_params.additional_params["target_velocity"]
    cost = np.linalg.norm(cost)

    return max(max_cost - cost, 0)


def min_delay(state=None, actions=None, **kwargs):
    """
    A reward function used to encourage minimization of total delay in the 
    system. Distance travelled is used as a scaled value of delay. 
    
    This function measures the deviation of a system of vehicles
    from all the vehicles smoothly travelling at a fixed speed to their destinations.

    Note: state[0] MUST BE VELOCITY
    """

    vel = state[0]

    if any(vel < -100) or kwargs["fail"]:
        return 0.
    v_top = kwargs["target_velocity"]
    time_step = kwargs["time_step"]

    max_cost = time_step * sum(vel.shape)
    cost = time_step * sum((v_top - vel) / v_top)

    return max(max_cost - cost, 0)

def min_delay(env, fail=False):
    """
    A reward function used to encourage minimization of total delay in the
    system. Distance travelled is used as a scaled value of delay.

    This function measures the deviation of a system of vehicles
    from all the vehicles smoothly travelling at a fixed speed to their destinations.
    """

    vel = np.array(env.vehicles.get_speed())

    vel = vel[vel >= -1e-6]
    v_top = env.max_speed
    time_step = env.sim_step

    max_cost = time_step * sum(vel.shape)
    cost = time_step * sum((v_top - vel) / v_top)
    return max(max_cost - cost, 0)


def penalize_tl_changes(env, actions, gain=1, fail=False):
    delay = min_delay(env, fail)
    action_penalty = gain * np.sum(actions)
    return delay - action_penalty

def penalize_headway_variance(vehicles, vids, normalization=1, penalty_gain=1,
                              penalty_exponent=1):
    """
    A reward function used to train rl vehicles to encourage large
    headways among a pre-specified list of vehicles vids.

    :param vehicles {dict} - contains the state of all vehicles in the
    network (generally self.vehicles)
    :param vids: {list} - list of ids for vehicles
    :param normalization {float} - constant for scaling (down) the headways
    :param penalty_gain {float} - sets the penalty for each vehicle between
    0 and this value
    :param penalty_exponent {float} - used to allow exponential punishing of
    smaller headways
    :return: a (non-negative) penalty on vehicles whose headway is below the
    headway_threshold
    """
    headways = penalty_gain * np.power(np.array(
        [vehicles.get_headway(veh_id) / normalization for veh_id in vids]),
        penalty_exponent)
    return -np.var(headways)


def punish_small_rl_headways(vehicles, rl_ids, headway_threshold, penalty_gain=1, penalty_exponent=1):
    """
    A reward function used to train rl vehicles to avoid small headways.

    :param vehicles {dict} - contains the state of all vehicles in the network (generally self.vehicles)
    :param rl_ids: {list} - list of ids for rl vehicles in the network (generally self.rl_ids)
    :param headway_threshold {float} - the maximum headway allowed for rl vehicles before being penalized
    :param penalty_gain {float} - sets the penalty for each rl vehicle between 0 and this value
    :param penalty_exponent {float} - used to allow exponential punishing of smaller headways
    :return: a (non-negative) penalty on rl vehicles whose headway is below the headway_threshold
    """
    headway_penalty = 0
    for veh_id in rl_ids:
        if vehicles.get_headway(veh_id) < headway_threshold:
            headway_penalty += (((headway_threshold - vehicles.get_headway(veh_id)) / headway_threshold)
                                ** penalty_exponent) * penalty_gain

    # in order to keep headway penalty (and thus reward function) positive
    max_headway_penalty = len(rl_ids) * penalty_gain

    # return max_headway_penalty - headway_penalty
    return -np.abs(headway_penalty)


def punish_rl_lane_changes(vehicles, rl_ids, penalty=1):
    """
    A reward function that minimizes lane changes by producing a penalty every time an rl vehicle performs one.

    :param vehicles {dict} - contains the state of all vehicles in the network (generally self.vehicles)
    :param penalty {float} - penalty imposed on the reward function every time a
    :return:
    """
    total_lane_change_penalty = 0
    for veh_id in rl_ids:
        if vehicles[veh_id]["last_lc"] == self.timer:  # FIXME
            total_lane_change_penalty -= penalty

    return total_lane_change_penalty<|MERGE_RESOLUTION|>--- conflicted
+++ resolved
@@ -21,12 +21,7 @@
            state of the system.
     :param fail {bool} - specifies if any crash or other failure occurred in the system
     """
-<<<<<<< HEAD
-    vel = np.array([env.vehicles.get_speed(veh_id)
-                    for veh_id in env.vehicles.get_ids()])
-=======
     vel = np.array(env.vehicles.get_speed(env.vehicles.get_ids()))
->>>>>>> f0d705e5
     num_vehicles = env.vehicles.num_vehicles
 
     if any(vel < -100) or fail:
