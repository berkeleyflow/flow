from flow.controllers.base_controller import BaseController
import numpy as np


class FollowerStopper(BaseController):

    def __init__(self, veh_id, sumo_cf_params, v_des=15, danger_edges=None):
        """Inspired by Dan Work's... work:

		Dissipation of stop-and-go waves via control of autonomous vehicles: Field experiments
		https://arxiv.org/abs/1705.01693

        Parameters
        ----------
        veh_id: str
            unique vehicle identifier
        v_des: float, optional
            desired speed of the vehicles (m/s)
        max_accel: float, optional
            maximum achievable acceleration by the vehicle (m/s^2)
        """
<<<<<<< HEAD
        controller_params = {"delay": 1.0, "max_deaccel": 1.5,
                             "noise": 0, "fail_safe": "safe_velocity"}
        BaseController.__init__(self, veh_id, controller_params)
=======
        BaseController.__init__(self, veh_id,sumo_cf_params, delay=1.0)
>>>>>>> a75c747b

        # desired speed of the vehicle
        self.v_des = v_des

        # maximum achievable acceleration by the vehicle
        self.max_accel = sumo_cf_params.controller_params['accel']

        # other parameters
        self.dx_1_0 = 4.5
        self.dx_2_0 = 5.25
        self.dx_3_0 = 6.0
        self.d_1 = 1.5
        self.d_2 = 1.0
        self.d_3 = 0.5
        self.danger_edges = danger_edges if danger_edges else {}

    def find_intersection_dist(self, env):
        """Return distance from the vehicle's current position to the position
        of the node it is heading toward."""
        edge_id = env.vehicles.get_edge(self.veh_id)
        # FIXME this might not be the best way of handling this
        if edge_id == "":
            return -10
        if 'center' in edge_id:
            return 0
        edge_len = env.scenario.edge_length(edge_id)
        relative_pos = env.vehicles.get_position(self.veh_id)
        dist = edge_len - relative_pos
        return dist

    def get_accel(self, env):
        lead_id = env.vehicles.get_leader(self.veh_id)
        this_vel = env.vehicles.get_speed(self.veh_id)
        lead_vel = env.vehicles.get_speed(lead_id)

        if lead_id == None:
            v_cmd = self.v_des
        else:
            dx = env.vehicles.get_headway(self.veh_id)
            dv_minus = min(lead_vel - this_vel, 0)

            dx_1 = self.dx_1_0 + 1 / (2 * self.d_1) * dv_minus ** 2
            dx_2 = self.dx_2_0 + 1 / (2 * self.d_2) * dv_minus ** 2
            dx_3 = self.dx_3_0 + 1 / (2 * self.d_3) * dv_minus ** 2

            # compute the desired velocity
            if dx <= dx_1:
                v_cmd = 0
            elif dx <= dx_2:
                v_cmd = this_vel * (dx-dx_1) / (dx_2-dx_1)
            elif dx <= dx_3:
                v_cmd = this_vel + (self.v_des-this_vel) * (dx-dx_2) / (dx_3-dx_2)
            else:
                v_cmd = self.v_des

        edge = env.vehicles.get_edge(self.veh_id)

        if edge == "":
            return None
        if self.find_intersection_dist(env) <= 10 and  \
                env.vehicles.get_edge(self.veh_id) in self.danger_edges or \
                env.vehicles.get_edge(self.veh_id)[0] == ":":
            return None
        else:
            # compute the acceleration from the desired velocity
<<<<<<< HEAD
            accel = (v_cmd - this_vel) / env.sim_step
            if accel > 0:
                return min(accel, self.max_accel)
            else:
                return max(accel, -self.max_deaccel)
=======
            return (v_cmd - this_vel) / env.sim_step
>>>>>>> a75c747b


class PISaturation(BaseController):

    def __init__(self, veh_id, sumo_cf_params):
        """Inspired by Dan Work's... work:

		Dissipation of stop-and-go waves via control of autonomous vehicles: Field experiments
		https://arxiv.org/abs/1705.01693

        Parameters
        ----------
        veh_id: str
            unique vehicle identifier
        max_accel: float, optional
            maximum achievable acceleration by the vehicle (m/s^2)
        """
        BaseController.__init__(self, veh_id, sumo_cf_params, delay=1.0)

        # maximum achievable acceleration by the vehicle
        self.max_accel = sumo_cf_params.controller_params['accel']

        # history used to determine AV desired velocity
        self.v_history = []

        # other parameters
        self.gamma = 2
        self.g_l = 7
        self.g_u = 30
        self.v_catch = 1

        # values that are updated by using their old information
        self.alpha = 0
        self.beta = 1 - 0.5 * self.alpha
        self.U = 0
        self.v_target = 0
        self.v_cmd = 0

    def get_accel(self, env):
        lead_id = env.vehicles.get_leader(self.veh_id)
        lead_vel = env.vehicles.get_speed(lead_id)
        this_vel = env.vehicles.get_speed(self.veh_id)

        dx = env.vehicles.get_headway(self.veh_id)
        dv = lead_vel - this_vel
        dx_s = max(2 * dv, 4)

        # update the AV's velocity history
        self.v_history.append(this_vel)

        if len(self.v_history) == int(38 / env.sim_step):
            del self.v_history[0]

        # update desired velocity values
        v_des = np.mean(self.v_history)
        v_target = v_des + self.v_catch \
            * min(max((dx - self.g_l) / (self.g_u - self.g_l), 0), 1)

        # update the alpha and beta values
        alpha = min(max((dx - dx_s) / self.gamma, 0), 1)
        beta = 1 - 0.5 * alpha

        # compute desired velocity
        self.v_cmd = beta * (alpha * v_target + (1-alpha) * lead_vel) \
            + (1-beta) * self.v_cmd

        # compute the acceleration
        accel = (self.v_cmd - this_vel) / env.sim_step

        return min(accel, self.max_accel)


class HandTunedVelocityController(FollowerStopper):
    def __init__(self, veh_id, v_regions, sumo_cf_params, danger_edges=None):
        super().__init__(veh_id, sumo_cf_params, v_regions[0], danger_edges=danger_edges)
        self.v_regions = v_regions

    def get_accel(self, env):
        edge = env.vehicles.get_edge(self.veh_id)
        if edge:
            if edge[0] != ':' and edge in env.controlled_edges:
                pos = env.vehicles.get_position(self.veh_id)
                # find what segment we fall into
                bucket = np.searchsorted(env.slices[edge], pos) - 1
                action = self.v_regions[bucket + env.action_index[int(edge) - 1]]
                # set the desired velocity of the controller to the action
                controller = env.vehicles.get_acc_controller(self.veh_id)
                controller.v_des = action

        return super().get_accel(env)<|MERGE_RESOLUTION|>--- conflicted
+++ resolved
@@ -19,13 +19,8 @@
         max_accel: float, optional
             maximum achievable acceleration by the vehicle (m/s^2)
         """
-<<<<<<< HEAD
-        controller_params = {"delay": 1.0, "max_deaccel": 1.5,
-                             "noise": 0, "fail_safe": "safe_velocity"}
-        BaseController.__init__(self, veh_id, controller_params)
-=======
+
         BaseController.__init__(self, veh_id,sumo_cf_params, delay=1.0)
->>>>>>> a75c747b
 
         # desired speed of the vehicle
         self.v_des = v_des
@@ -91,15 +86,8 @@
             return None
         else:
             # compute the acceleration from the desired velocity
-<<<<<<< HEAD
-            accel = (v_cmd - this_vel) / env.sim_step
-            if accel > 0:
-                return min(accel, self.max_accel)
-            else:
-                return max(accel, -self.max_deaccel)
-=======
+
             return (v_cmd - this_vel) / env.sim_step
->>>>>>> a75c747b
 
 
 class PISaturation(BaseController):
