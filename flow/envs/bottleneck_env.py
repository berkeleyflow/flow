--- conflicted
+++ resolved
@@ -256,14 +256,8 @@
     def get_bottleneck_density(self, lanes=None):
         BOTTLE_NECK_LEN = 280
         if lanes:
-<<<<<<< HEAD
-            print(self.vehicles.get_ids_by_edge(['3', '4']))
             veh_ids = [veh_id for veh_id in self.vehicles.get_ids_by_edge(['3', '4']) \
                        if str(self.vehicles.get_edge(veh_id))+ "_" + str(self.vehicles.get_lane(veh_id)) in lanes]
-            print("======================", veh_ids)
-=======
-            veh_ids = [veh_id for veh_id in self.vehicles.get_ids_by_edge(['3', '4']) if str(self.vehicles.get_edge(veh_id))+ "_" + str(self.vehicles.get_lane(veh_id)) in lanes]
->>>>>>> 61ce8254
         else:
             veh_ids = self.vehicles.get_ids_by_edge(['3', '4'])
         return len(veh_ids) / BOTTLE_NECK_LEN
@@ -584,17 +578,12 @@
 
     @property
     def action_space(self):
-<<<<<<< HEAD
         if self.symmetric:
             action_size = int(self.total_controlled_segments)
         else:
             action_size = int(self.total_controlled_segments * len(self.controlled_lanes))
-        return Box(low=5.0, high=self.max_speed, 
+        return Box(low=2.0, high=23.0, 
                    shape=(action_size,), 
-=======
-        return Box(low=2.0, high=23.0,
-                   shape=(int(self.total_controlled_segments),),
->>>>>>> 61ce8254
                    dtype=np.float32)
 
     def get_state(self):
@@ -635,7 +624,6 @@
                 # If in outer lanes, on a controlled edge, in a controlled lane
                 if edge[0] != ':' and edge in self.controlled_edges and lane in self.controlled_lanes:
                     pos = self.vehicles.get_position(rl_id)
-<<<<<<< HEAD
 
                     if not self.symmetric:
                         action_start = self.lane_index[lane]
@@ -650,24 +638,10 @@
                         action = rl_actions[bucket + self.action_index[int(edge) - 1]]
 
                     # set the desired velocity of the controller to the action
-                    controller = self.vehicles.get_acc_controller(rl_id)
-                    controller.v_des = action
+                    self.traci_connection.vehicle.setMaxSpeed(rl_id, action)
                 else:
                     # set the desired velocity of the controller to the default
-                    controller = self.vehicles.get_acc_controller(rl_id)
-                    controller.v_des = None
-=======
-                    # find what segment we fall into
-                    bucket = np.searchsorted(self.slices[edge], pos) - 1
-                    action = rl_actions[bucket + self.action_index[int(edge) - 1]]
-                    # RLLIB STUFF
-                    # set the desired velocity of the controller to the action
-                    # controller = self.vehicles.get_acc_controller(rl_id)
-                    # controller.v_des = action
-                    self.traci_connection.vehicle.setMaxSpeed(rl_id, action)
-                else:
                     self.traci_connection.vehicle.setMaxSpeed(rl_id, 23)
->>>>>>> 61ce8254
 
     def compute_reward(self, state, rl_actions, **kwargs):
         reward = self.vehicles.get_outflow_rate(20*self.sim_step)/3600.0 + \
